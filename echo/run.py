--- conflicted
+++ resolved
@@ -13,11 +13,7 @@
     configure_sampler,
     configure_pruner,
 )
-<<<<<<< HEAD
-from echo.src.reporting import successful_trials, get_sec, devices, to_df
-=======
 from echo.src.reporting import successful_trials, get_sec, devices
->>>>>>> ec994b70
 import warnings
 import pandas as pd
 
@@ -244,15 +240,7 @@
             break
 
         """ Early stopping if too close to the wall time """
-<<<<<<< HEAD
-        if not isinstance(direction, list):
-            df = study.trials_dataframe()
-        else:
-            df = to_df(study)
-            
-=======
         df = study.trials_dataframe()
->>>>>>> ec994b70
         if df.shape[0] > 1:
             df["run_time"] = df["datetime_complete"] - df["datetime_start"]
             completed_runs = df["datetime_complete"].apply(
