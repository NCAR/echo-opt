import os
import sys
import yaml
import glob
import time
import optuna
import logging
import subprocess
import numpy as np
import pandas as pd
import importlib.machinery
<<<<<<< HEAD
from echo.src.pruners import pruners
=======
>>>>>>> 57c15aa8
from echo.src.samplers import samplers
import warnings
warnings.filterwarnings("ignore")

<<<<<<< HEAD

# References
# https://github.com/optuna/optuna/issues/1365
# https://docs.dask.org/en/latest/setup/hpc.html
# https://dask-cuda.readthedocs.io/en/latest/worker.html
# https://optuna.readthedocs.io/en/stable/tutorial/004_distributed.html#distributed

=======
>>>>>>> 57c15aa8

start_the_clock = time.time()


def gpu_report():
    """Get the current gpu usage.

    Returns
    -------
    usage: dict
        Keys are device ids as integers.
        Values are memory usage as integers in MB.
    """
    cmd = ['nvidia-smi', '--query-gpu=memory.free',
           '--format=csv,nounits,noheader']
    result = subprocess.check_output(cmd)
    result = result.decode('utf-8')
    # Convert lines into a dictionary
    gpu_memory = [int(x) for x in result.strip().split('\n')]
    gpu_memory_map = dict(zip(range(len(gpu_memory)), gpu_memory))
    return gpu_memory_map


def get_sec(time_str):
    """Get Seconds from time."""
    h, m, s = time_str.split(':')
    return int(h) * 3600 + int(m) * 60 + int(s)


<<<<<<< HEAD
def main():

    if len(sys.argv) != 3:
        print(
            "Usage: python run.py hyperparameter.yml model.yml"
        )
        sys.exit()

    hyper_fn = str(sys.argv[1])
    model_fn = str(sys.argv[2])
=======

if len(sys.argv) != 3:
    print(
        "Usage: python run.py hyperparameter.yml model.yml"
    )
    sys.exit()
>>>>>>> 57c15aa8

    # Set up a logger
    root = logging.getLogger()
    root.setLevel(logging.DEBUG)
    formatter = logging.Formatter('%(levelname)s:%(name)s:%(message)s')

    # Stream output to stdout
    ch = logging.StreamHandler()
    ch.setLevel(logging.INFO)
    ch.setFormatter(formatter)
    root.addHandler(ch)

    ################################################################

    # Check if hyperparameter config file exists
    assert os.path.isfile(
        hyper_fn),  f"Hyperparameter optimization config file {hyper_fn} does not exist"
    with open(hyper_fn) as f:
        hyper_config = yaml.load(f, Loader=yaml.FullLoader)
<<<<<<< HEAD

    # Check if the wall-time exists
    if "slurm" in hyper_config:
        assert "t" in hyper_config["slurm"]["batch"],  "You must supply a wall time in the hyperparameter config at slurm:batch:t"

    if "pbs" in hyper_config:
        assert any([("walltime" in x) for x in hyper_config["pbs"]["batch"]["l"]]
                   ), "You must supply a wall time in the hyperparameter config at pbs:bash:l"

    # Check if model config file exists
    assert os.path.isfile(
        model_fn), f"Model config file {model_fn} does not exist"
    with open(model_fn) as f:
        model_config = yaml.load(f, Loader=yaml.FullLoader)

    # Copy the optuna details to the model config
    model_config["optuna"] = hyper_config["optuna"]

    # Check if path to objective method exists
    assert os.path.isfile(model_config["optuna"]["objective"]
                          ), f'The objective file {model_config["optuna"]["objective"]} does not exist'

=======
else:
    raise OSError(
        f"Hyperparameter optimization config file {sys.argv[1]} does not exist"
    )

# Check if the wall-time exists
if "slurm" in hyper_config:
    if "t" not in hyper_config["slurm"]["batch"]:
        raise OSError(
            "You must supply a wall time in the hyperparameter config at slurm:batch:t"
        )
if "pbs" in hyper_config:
    if not any([("walltime" in x) for x in hyper_config["pbs"]["batch"]["l"]]):
        raise OSError(
            "You must supply a wall time in the hyperparameter config at pbs:bash:l"
        )

# Check if model config file exists
if os.path.isfile(sys.argv[2]):
    with open(sys.argv[2]) as f:
        model_config = yaml.load(f, Loader=yaml.FullLoader)
else:
    raise OSError(
        f"Model config file {sys.argv[1]} does not exist"
    )

# Copy the optuna details to the model config
model_config["optuna"] = hyper_config["optuna"]

# Check if path to objective method exists
if os.path.isfile(model_config["optuna"]["objective"]):
>>>>>>> 57c15aa8
    loader = importlib.machinery.SourceFileLoader(
        "custom_objective",
        model_config["optuna"]["objective"]
    )
    mod = loader.load_module()
    from custom_objective import Objective
<<<<<<< HEAD

    # Check if the optimization metric direction is supported
    direction = model_config["optuna"]["direction"]
    single_objective = isinstance(direction, str)

    if single_objective:
        assert direction in [
            "maximize", "minimize"], f"Optimizer direction {direction} not recognized. Choose from maximize or minimize"
    else:
        for direc in direction:
            assert direc in [
                "maximize", "minimize"], f"Optimizer direction {direc} not recognized. Choose from maximize or minimize"

    logging.info(f"Direction of optimization: {direction}")

    # Add other config checks

    ################################################################

    # Stream output to log file
    if "log" in hyper_config:
        savepath = hyper_config["log"]["save_path"] if "save_path" in hyper_config["log"] else "log.txt"
        mode = "a+" if bool(hyper_config["optuna"]["reload"]) else "w"
        fh = logging.FileHandler(savepath,
                                 mode=mode,
                                 encoding='utf-8')
        fh.setLevel(logging.DEBUG)
        fh.setFormatter(formatter)
        root.addHandler(fh)

    # Get the path to save all the data
    save_path = model_config["optuna"]["save_path"]
    logging.info(f"Saving optimization details to {save_path}")

    # Grab the metric
    if isinstance(model_config["optuna"]["metric"], list):
        metric = [str(m) for m in model_config["optuna"]["metric"]]
    else:
        metric = str(model_config["optuna"]["metric"])
    logging.info(f"Using metric {metric}")

    # Get list of devices and initialize the Objective class
    if bool(model_config["optuna"]["gpu"]):
        try:
            gpu_report = sorted(
                gpu_report().items(),
                key=lambda x: x[1],
                reverse=True
            )
            device = gpu_report[0][0]
        except:
            logging.warning(
                "The gpu is not responding to a call from nvidia-smi.\
                Setting gpu device = 0, but this may fail."
            )
            device = 0
    else:
        device = 'cpu'
    logging.info(f"Using device {device}")

    ################################################################

    # Initialize the study object
    study_name = model_config["optuna"]["study_name"]
    reload_study = bool(model_config["optuna"]["reload"])

    # Identify the storage location
    storage = model_config["optuna"]["storage"]

    # Initialize the sampler
    if "sampler" not in hyper_config["optuna"]:
        if single_objective:  # single-objective
            sampler = optuna.samplers.TPESampler()
        else:  # multi-objective equivalent of TPESampler
            sampler = optuna.multi_objective.samplers.MOTPEMultiObjectiveSampler()
    else:
        sampler = samplers(hyper_config["optuna"]["sampler"])

    if "pruner" not in hyper_config["optuna"]:
        pruner = optuna.pruners.NopPruner()
    else:
        pruner = pruners(hyper_config["optuna"]["pruner"])

    # Load or initiate study
    if single_objective:
        study = optuna.create_study(study_name=study_name,
                                    storage=storage,
                                    sampler=sampler,
                                    pruner=pruner,
                                    direction=direction,
                                    load_if_exists=True)
    else:
        study = optuna.multi_objective.study.create_study(
            study_name=study_name,
            storage=storage,
            sampler=sampler,
            pruner=pruner,
            directions=direction,
            load_if_exists=True
        )
    logging.info(f"Loaded study {study_name} located at {storage}")

    # Initialize objective function
    objective = Objective(model_config, metric, device)

    # Optimize it
    logging.info(
        f'Running optimization for {model_config["optuna"]["n_trials"]} trials'
    )

    # Get the cluster job wall-time
    if "slurm" in hyper_config:
        wall_time = hyper_config["slurm"]["batch"]["t"]
    elif "pbs" in hyper_config:
        wall_time = False
        for option in hyper_config["pbs"]["batch"]["l"]:
            if "walltime" in option:
                wall_time = option.split("walltime=")[-1]
                break
        if wall_time is False:
            logging.warning(
                "Could not process the walltime for run.py. Assuming 12 hours.")
            wall_time = "12:00:00"
    wall_time_secs = get_sec(wall_time)

    logging.info(
        f"This script will run for a fraction of the wall-time of {wall_time} and try to die without error"
    )

    run_times = []
    estimated_run_time = wall_time_secs
    for iteration in range(int(model_config["optuna"]["n_trials"])):
        try:
            start_time = time.time()
            study.optimize(
                objective,
                n_trials=1,
                timeout=estimated_run_time,
                #catch = (ValueError,)
            )
            end_time = time.time()
            run_times.append(end_time - start_time)
        except KeyboardInterrupt:
            logging.warning(
                f"Recieved signal to die from keyboard. Exiting."
            )
            break
        except Exception as E:
=======
else:
    raise OSError(
        f'The objective file {model_config["optuna"]["objective"]}\
        does not exist'
    )

# Check if the optimization metric direction is supported
direction = model_config["optuna"]["direction"]
single_objective = isinstance(direction, str)

if single_objective:
    if direction not in ["maximize", "minimize"]:
        raise OSError(
            f"Optimizer direction {direction} not recognized. \
            Choose from maximize or minimize"
        )
else:
    for direc in direction:
        if direc not in ["maximize", "minimize"]:
            raise OSError(
                f"Optimizer direction {direc} not recognized. \
            Choose from maximize or minimize"
            )

logging.info(f"Direction of optimization {direction}")

# Add other config checks

################################################################

# Stream output to log file
if "log" in hyper_config:
    savepath = hyper_config["log"]["save_path"] if "save_path" in hyper_config["log"] else "log.txt"
    mode = "a+" if bool(hyper_config["optuna"]["reload"]) else "w"
    fh = logging.FileHandler(savepath,
                             mode=mode,
                             encoding='utf-8')
    fh.setLevel(logging.DEBUG)
    fh.setFormatter(formatter)
    root.addHandler(fh)

# Get the path to save all the data
save_path = model_config["optuna"]["save_path"]
logging.info(f"Saving optimization details to {save_path}")

# Grab the metric
if isinstance(model_config["optuna"]["metric"], list):
    metric = [str(m) for m in model_config["optuna"]["metric"]]
else:
    metric = str(model_config["optuna"]["metric"])
logging.info(f"Using metric {metric}")

# Get list of devices and initialize the Objective class
if bool(model_config["optuna"]["gpu"]):
    try:
        gpu_report = sorted(
            gpu_report().items(),
            key=lambda x: x[1],
            reverse=True
        )
        device = gpu_report[0][0]
    except:
        logging.warning(
            "The gpu is not responding to a call from nvidia-smi.\
            Setting gpu device = 0, but this may fail."
        )
        device = 0
else:
    device = 'cpu'
logging.info(f"Using device {device}")

################################################################

# Initialize the study object
study_name = model_config["optuna"]["study_name"]
reload_study = bool(model_config["optuna"]["reload"])

# Identify the storage location
storage = model_config["optuna"]["storage"]  # f"sqlite:///{cached_study}"

# Initialize the sampler
if "sampler" not in hyper_config["optuna"]:
    if single_objective:  # single-objective
        sampler = optuna.samplers.TPESampler()
    else:  # multi-objective equivalent of TPESampler
        sampler = optuna.multi_objective.samplers.MOTPEMultiObjectiveSampler()
else:
    sampler = samplers(hyper_config["optuna"]["sampler"])

# Load or initiate study
if single_objective:
    study = optuna.create_study(study_name=study_name,
                                storage=storage,
                                sampler=sampler,
                                direction=direction,
                                load_if_exists=True)
else:
    study = optuna.multi_objective.study.create_study(
        study_name=study_name,
        storage=storage,
        sampler=sampler,
        directions=direction,
        load_if_exists=True
    )
logging.info(f"Loaded study {study_name} located at {storage}")

# Initialize objective function
objective = Objective(model_config, metric, device)

# Optimize it
logging.info(
    f'Running optimization for {model_config["optuna"]["n_trials"]} trials'
)

# Get the cluster job wall-time
if "slurm" in hyper_config:
    wall_time = hyper_config["slurm"]["batch"]["t"]
elif "pbs" in hyper_config:
    wall_time = False
    for option in hyper_config["pbs"]["batch"]["l"]:
        if "walltime" in option:
            wall_time = option.split("walltime=")[-1]
            break
    if wall_time is False:
        logging.warning(
            "Could not process the walltime for run.py. Assuming 12 hours.")
        wall_time = "12:00:00"
wall_time_secs = get_sec(wall_time)

logging.info(
    f"This script will run for a fraction of the wall-time of {wall_time} and try to die without error"
)

run_times = []
estimated_run_time = wall_time_secs

# Testing out way to stop running trials if too close to wall-time.
# Update to computing the mean of the run times of all completed trials in the database.

for iteration in range(int(model_config["optuna"]["n_trials"])):

    try:
        start_time = time.time()
        study.optimize(
            objective,
            n_trials=1,
            timeout=estimated_run_time,
            #catch = (ValueError,)
        )
        end_time = time.time()
        run_times.append(end_time - start_time)

    except KeyboardInterrupt:
        logging.warning(
            f"Recieved signal to die from keyboard. Exiting."
        )
        break

    except Exception as E:
        logging.warning(
            f"Dying early due to error {E}"
        )
        break

    if len(run_times) > 1:
        average_run_time = np.mean(run_times)
        sigma_run_time = np.std(run_times) if len(run_times) > 2 else 0.0
        estimated_run_time = average_run_time + 2 * sigma_run_time
        time_left = wall_time_secs - (time.time() - start_the_clock)
        if time_left < estimated_run_time:
>>>>>>> 57c15aa8
            logging.warning(
                f"Dying early due to error {E}"
            )
            break

        # Testing out way to stop running trials if too close to wall-time.
        # Update to computing the mean of the run times of all completed trials in the database.
        if len(run_times) > 1:
            average_run_time = np.mean(run_times)
            sigma_run_time = np.std(run_times) if len(run_times) > 2 else 0.0
            estimated_run_time = average_run_time + 2 * sigma_run_time
            time_left = wall_time_secs - (time.time() - start_the_clock)
            if time_left < estimated_run_time:
                logging.warning(
                    f"Dying early as estimated run-time exceeds the time remaining on this node."
                )
                break


if __name__ == "__main__":
    main()<|MERGE_RESOLUTION|>--- conflicted
+++ resolved
@@ -9,15 +9,11 @@
 import numpy as np
 import pandas as pd
 import importlib.machinery
-<<<<<<< HEAD
 from echo.src.pruners import pruners
-=======
->>>>>>> 57c15aa8
 from echo.src.samplers import samplers
 import warnings
 warnings.filterwarnings("ignore")
 
-<<<<<<< HEAD
 
 # References
 # https://github.com/optuna/optuna/issues/1365
@@ -25,8 +21,6 @@
 # https://dask-cuda.readthedocs.io/en/latest/worker.html
 # https://optuna.readthedocs.io/en/stable/tutorial/004_distributed.html#distributed
 
-=======
->>>>>>> 57c15aa8
 
 start_the_clock = time.time()
 
@@ -56,7 +50,6 @@
     return int(h) * 3600 + int(m) * 60 + int(s)
 
 
-<<<<<<< HEAD
 def main():
 
     if len(sys.argv) != 3:
@@ -67,14 +60,6 @@
 
     hyper_fn = str(sys.argv[1])
     model_fn = str(sys.argv[2])
-=======
-
-if len(sys.argv) != 3:
-    print(
-        "Usage: python run.py hyperparameter.yml model.yml"
-    )
-    sys.exit()
->>>>>>> 57c15aa8
 
     # Set up a logger
     root = logging.getLogger()
@@ -94,7 +79,6 @@
         hyper_fn),  f"Hyperparameter optimization config file {hyper_fn} does not exist"
     with open(hyper_fn) as f:
         hyper_config = yaml.load(f, Loader=yaml.FullLoader)
-<<<<<<< HEAD
 
     # Check if the wall-time exists
     if "slurm" in hyper_config:
@@ -117,46 +101,12 @@
     assert os.path.isfile(model_config["optuna"]["objective"]
                           ), f'The objective file {model_config["optuna"]["objective"]} does not exist'
 
-=======
-else:
-    raise OSError(
-        f"Hyperparameter optimization config file {sys.argv[1]} does not exist"
-    )
-
-# Check if the wall-time exists
-if "slurm" in hyper_config:
-    if "t" not in hyper_config["slurm"]["batch"]:
-        raise OSError(
-            "You must supply a wall time in the hyperparameter config at slurm:batch:t"
-        )
-if "pbs" in hyper_config:
-    if not any([("walltime" in x) for x in hyper_config["pbs"]["batch"]["l"]]):
-        raise OSError(
-            "You must supply a wall time in the hyperparameter config at pbs:bash:l"
-        )
-
-# Check if model config file exists
-if os.path.isfile(sys.argv[2]):
-    with open(sys.argv[2]) as f:
-        model_config = yaml.load(f, Loader=yaml.FullLoader)
-else:
-    raise OSError(
-        f"Model config file {sys.argv[1]} does not exist"
-    )
-
-# Copy the optuna details to the model config
-model_config["optuna"] = hyper_config["optuna"]
-
-# Check if path to objective method exists
-if os.path.isfile(model_config["optuna"]["objective"]):
->>>>>>> 57c15aa8
     loader = importlib.machinery.SourceFileLoader(
         "custom_objective",
         model_config["optuna"]["objective"]
     )
     mod = loader.load_module()
     from custom_objective import Objective
-<<<<<<< HEAD
 
     # Check if the optimization metric direction is supported
     direction = model_config["optuna"]["direction"]
@@ -305,178 +255,6 @@
             )
             break
         except Exception as E:
-=======
-else:
-    raise OSError(
-        f'The objective file {model_config["optuna"]["objective"]}\
-        does not exist'
-    )
-
-# Check if the optimization metric direction is supported
-direction = model_config["optuna"]["direction"]
-single_objective = isinstance(direction, str)
-
-if single_objective:
-    if direction not in ["maximize", "minimize"]:
-        raise OSError(
-            f"Optimizer direction {direction} not recognized. \
-            Choose from maximize or minimize"
-        )
-else:
-    for direc in direction:
-        if direc not in ["maximize", "minimize"]:
-            raise OSError(
-                f"Optimizer direction {direc} not recognized. \
-            Choose from maximize or minimize"
-            )
-
-logging.info(f"Direction of optimization {direction}")
-
-# Add other config checks
-
-################################################################
-
-# Stream output to log file
-if "log" in hyper_config:
-    savepath = hyper_config["log"]["save_path"] if "save_path" in hyper_config["log"] else "log.txt"
-    mode = "a+" if bool(hyper_config["optuna"]["reload"]) else "w"
-    fh = logging.FileHandler(savepath,
-                             mode=mode,
-                             encoding='utf-8')
-    fh.setLevel(logging.DEBUG)
-    fh.setFormatter(formatter)
-    root.addHandler(fh)
-
-# Get the path to save all the data
-save_path = model_config["optuna"]["save_path"]
-logging.info(f"Saving optimization details to {save_path}")
-
-# Grab the metric
-if isinstance(model_config["optuna"]["metric"], list):
-    metric = [str(m) for m in model_config["optuna"]["metric"]]
-else:
-    metric = str(model_config["optuna"]["metric"])
-logging.info(f"Using metric {metric}")
-
-# Get list of devices and initialize the Objective class
-if bool(model_config["optuna"]["gpu"]):
-    try:
-        gpu_report = sorted(
-            gpu_report().items(),
-            key=lambda x: x[1],
-            reverse=True
-        )
-        device = gpu_report[0][0]
-    except:
-        logging.warning(
-            "The gpu is not responding to a call from nvidia-smi.\
-            Setting gpu device = 0, but this may fail."
-        )
-        device = 0
-else:
-    device = 'cpu'
-logging.info(f"Using device {device}")
-
-################################################################
-
-# Initialize the study object
-study_name = model_config["optuna"]["study_name"]
-reload_study = bool(model_config["optuna"]["reload"])
-
-# Identify the storage location
-storage = model_config["optuna"]["storage"]  # f"sqlite:///{cached_study}"
-
-# Initialize the sampler
-if "sampler" not in hyper_config["optuna"]:
-    if single_objective:  # single-objective
-        sampler = optuna.samplers.TPESampler()
-    else:  # multi-objective equivalent of TPESampler
-        sampler = optuna.multi_objective.samplers.MOTPEMultiObjectiveSampler()
-else:
-    sampler = samplers(hyper_config["optuna"]["sampler"])
-
-# Load or initiate study
-if single_objective:
-    study = optuna.create_study(study_name=study_name,
-                                storage=storage,
-                                sampler=sampler,
-                                direction=direction,
-                                load_if_exists=True)
-else:
-    study = optuna.multi_objective.study.create_study(
-        study_name=study_name,
-        storage=storage,
-        sampler=sampler,
-        directions=direction,
-        load_if_exists=True
-    )
-logging.info(f"Loaded study {study_name} located at {storage}")
-
-# Initialize objective function
-objective = Objective(model_config, metric, device)
-
-# Optimize it
-logging.info(
-    f'Running optimization for {model_config["optuna"]["n_trials"]} trials'
-)
-
-# Get the cluster job wall-time
-if "slurm" in hyper_config:
-    wall_time = hyper_config["slurm"]["batch"]["t"]
-elif "pbs" in hyper_config:
-    wall_time = False
-    for option in hyper_config["pbs"]["batch"]["l"]:
-        if "walltime" in option:
-            wall_time = option.split("walltime=")[-1]
-            break
-    if wall_time is False:
-        logging.warning(
-            "Could not process the walltime for run.py. Assuming 12 hours.")
-        wall_time = "12:00:00"
-wall_time_secs = get_sec(wall_time)
-
-logging.info(
-    f"This script will run for a fraction of the wall-time of {wall_time} and try to die without error"
-)
-
-run_times = []
-estimated_run_time = wall_time_secs
-
-# Testing out way to stop running trials if too close to wall-time.
-# Update to computing the mean of the run times of all completed trials in the database.
-
-for iteration in range(int(model_config["optuna"]["n_trials"])):
-
-    try:
-        start_time = time.time()
-        study.optimize(
-            objective,
-            n_trials=1,
-            timeout=estimated_run_time,
-            #catch = (ValueError,)
-        )
-        end_time = time.time()
-        run_times.append(end_time - start_time)
-
-    except KeyboardInterrupt:
-        logging.warning(
-            f"Recieved signal to die from keyboard. Exiting."
-        )
-        break
-
-    except Exception as E:
-        logging.warning(
-            f"Dying early due to error {E}"
-        )
-        break
-
-    if len(run_times) > 1:
-        average_run_time = np.mean(run_times)
-        sigma_run_time = np.std(run_times) if len(run_times) > 2 else 0.0
-        estimated_run_time = average_run_time + 2 * sigma_run_time
-        time_left = wall_time_secs - (time.time() - start_the_clock)
-        if time_left < estimated_run_time:
->>>>>>> 57c15aa8
             logging.warning(
                 f"Dying early due to error {E}"
             )
