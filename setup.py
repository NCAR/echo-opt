from setuptools import setup

setup(name="echo-opt",
      version="0.1",
      description="Earth Computer Hyperparameter Optimization",
      author="John Schreck, David John Gagne, Charlie Becker, Gabrielle Gantos, Keely Lawrence",
      license="MIT",
      url="https://github.com/NCAR/echo-opt",
      packages=["echo", "echo/src"],
<<<<<<< HEAD
      entry_points = {
        'console_scripts': ['echo-opt=echo.optimize:main', 'echo-run=echo.run:main', 'echo-report=echo.report:main'],
      }
=======
>>>>>>> 57c15aa8
      )<|MERGE_RESOLUTION|>--- conflicted
+++ resolved
@@ -7,10 +7,7 @@
       license="MIT",
       url="https://github.com/NCAR/echo-opt",
       packages=["echo", "echo/src"],
-<<<<<<< HEAD
       entry_points = {
         'console_scripts': ['echo-opt=echo.optimize:main', 'echo-run=echo.run:main', 'echo-report=echo.report:main'],
       }
-=======
->>>>>>> 57c15aa8
       )